--- conflicted
+++ resolved
@@ -8,15 +8,6 @@
     <meta name="viewport" content="width=device-width, initial-scale=1.0">
     <meta http-equiv="Cache-Control" content="no-cache, no-store, must-revalidate" />
     <title>On-call Ops</title>
-    <meta property="og:title" content="This Week's #ask-b2b-product-and-engineering schedule" />
-<<<<<<< HEAD
-    <meta property='og:description'
-        content='B2B Platform: ########Jain; B2B Data Insights: ############mitt; B2B Enterprise: #################oodi'>
-=======
-    <meta property='og:description' content='B2B Platform: ########rhan; B2B Data Insights: ##########mova; B2B Enterprise: ############anov'>
->>>>>>> 2a5f21cc
-    <meta property="og:type" content="website" />
-    <meta property="og:url" content="On-call Ops" />
     <style>
         body {
             font-family: Helvetica Neue, Arial, sans-serif;
